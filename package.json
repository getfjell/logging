--- conflicted
+++ resolved
@@ -42,11 +42,7 @@
   "devDependencies": {
     "@eslint/eslintrc": "^3.3.1",
     "@eslint/js": "^9.32.0",
-<<<<<<< HEAD
     "@fjell/eslint-config": "^1.1.22",
-=======
-    "@fjell/eslint-config": "^1.1.21",
->>>>>>> 0c4f7b8c
     "@tsconfig/recommended": "^1.0.10",
     "@types/node": "^24.1.0",
     "@typescript-eslint/eslint-plugin": "^8.38.0",
